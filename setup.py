--- conflicted
+++ resolved
@@ -1,39 +1,34 @@
-import setuptools
-
-with open("README.rst", "r") as fh:
-    long_description = fh.read()
-
-extras_requirements = {
-    "dev": ["pytest", "wheel", "black"],
-}
-
-setuptools.setup(
-    name="easycheck",
-<<<<<<< HEAD
-    version="0.7.2",
-    author="Nyggus & Ke Boan",
-=======
-    version="0.8.0",
-    author="Nyggus, Ke Boan & Darsoo",
->>>>>>> 581cafaf
-    author_email="nyggus@gmail.com",
-    license="MIT",
-    description="A tool for checking conditions in Python",
-    long_description=long_description,
-    long_description_content_type="text/x-rst",
-    url="https://github.com/nyggus/easycheck",
-    packages=setuptools.find_packages(),
-    classifiers=[
-        "Intended Audience :: Developers",
-        "Programming Language :: Python :: 3",
-        "Programming Language :: Python :: 3.8",
-        "Programming Language :: Python :: 3.9",
-        "Programming Language :: Python :: 3.10",
-        "Programming Language :: Python :: 3.11",
-        "License :: OSI Approved :: MIT License",
-        "Operating System :: OS Independent",
-        "Topic :: Software Development :: Libraries :: Python Modules",
-    ],
-    python_requires=">=3.8",
-    extras_require=extras_requirements,
-)
+import setuptools
+
+with open("README.rst", "r") as fh:
+    long_description = fh.read()
+
+extras_requirements = {
+    "dev": ["pytest", "wheel", "black"],
+}
+
+setuptools.setup(
+    name="easycheck",
+    version="0.9.0",
+    author="Nyggus, Ke Boan & Darsoo",
+    author_email="nyggus@gmail.com",
+    license="MIT",
+    description="A tool for checking conditions in Python",
+    long_description=long_description,
+    long_description_content_type="text/x-rst",
+    url="https://github.com/nyggus/easycheck",
+    packages=setuptools.find_packages(),
+    classifiers=[
+        "Intended Audience :: Developers",
+        "Programming Language :: Python :: 3",
+        "Programming Language :: Python :: 3.8",
+        "Programming Language :: Python :: 3.9",
+        "Programming Language :: Python :: 3.10",
+        "Programming Language :: Python :: 3.11",
+        "License :: OSI Approved :: MIT License",
+        "Operating System :: OS Independent",
+        "Topic :: Software Development :: Libraries :: Python Modules",
+    ],
+    python_requires=">=3.8",
+    extras_require=extras_requirements,
+)